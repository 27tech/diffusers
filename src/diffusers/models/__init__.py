# flake8: noqa
# There's no way to ignore "F401 '...' imported but unused" warnings in this
# module, but to preserve other warnings. So, don't check this module at all.

# Copyright 2022 The HuggingFace Team. All rights reserved.
#
# Licensed under the Apache License, Version 2.0 (the "License");
# you may not use this file except in compliance with the License.
# You may obtain a copy of the License at
#
#     http://www.apache.org/licenses/LICENSE-2.0
#
# Unless required by applicable law or agreed to in writing, software
# distributed under the License is distributed on an "AS IS" BASIS,
# WITHOUT WARRANTIES OR CONDITIONS OF ANY KIND, either express or implied.
# See the License for the specific language governing permissions and
# limitations under the License.

<<<<<<< HEAD
from .dualencoder_gfn import DualEncoderEpsNetwork
from .unet import UNetModel
from .unet_glide import GlideSuperResUNetModel, GlideTextToImageUNetModel, GlideUNetModel
from .unet_grad_tts import UNetGradTTSModel
from .unet_ldm import UNetLDMModel
from .unet_rl import TemporalUNet
from .unet_sde_score_estimation import NCSNpp
=======
from .unet_2d import UNet2DModel
from .unet_2d_condition import UNet2DConditionModel
>>>>>>> e795a4c6
from .vae import AutoencoderKL, VQModel<|MERGE_RESOLUTION|>--- conflicted
+++ resolved
@@ -16,16 +16,7 @@
 # See the License for the specific language governing permissions and
 # limitations under the License.
 
-<<<<<<< HEAD
 from .dualencoder_gfn import DualEncoderEpsNetwork
-from .unet import UNetModel
-from .unet_glide import GlideSuperResUNetModel, GlideTextToImageUNetModel, GlideUNetModel
-from .unet_grad_tts import UNetGradTTSModel
-from .unet_ldm import UNetLDMModel
-from .unet_rl import TemporalUNet
-from .unet_sde_score_estimation import NCSNpp
-=======
 from .unet_2d import UNet2DModel
 from .unet_2d_condition import UNet2DConditionModel
->>>>>>> e795a4c6
 from .vae import AutoencoderKL, VQModel