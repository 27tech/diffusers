--- conflicted
+++ resolved
@@ -67,18 +67,14 @@
             self.betas = np.linspace(beta_start, beta_end, num_train_timesteps, dtype=np.float32)
         elif beta_schedule == "squaredcos_cap_v2":
             # Glide cosine schedule
-<<<<<<< HEAD
-            self.betas = betas_for_alpha_bar(timesteps)
+            self.betas = betas_for_alpha_bar(num_train_timesteps)
         elif beta_schedule == "sigmoid":
 
             def sigmoid(x):
                 return 1 / (np.exp(-x) + 1)
 
-            betas = np.linspace(-6, 6, timesteps)
+            betas = np.linspace(-6, 6, num_train_timesteps)
             self.betas = sigmoid(betas) * (beta_end - beta_start) + beta_start
-=======
-            self.betas = betas_for_alpha_bar(num_train_timesteps)
->>>>>>> e795a4c6
         else:
             raise NotImplementedError(f"{beta_schedule} does is not implemented for {self.__class__}")
 
